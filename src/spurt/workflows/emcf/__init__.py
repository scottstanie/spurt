--- conflicted
+++ resolved
@@ -3,13 +3,8 @@
 
 __all__ = [
     "Solver",
-<<<<<<< HEAD
-    "MergerSettings",
-    "GeneralSettings",
-=======
     "GeneralSettings",
     "MergerSettings",
->>>>>>> c464e8ee
     "SolverSettings",
     "TilerSettings",
 ]